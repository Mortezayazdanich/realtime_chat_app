--- conflicted
+++ resolved
@@ -35,19 +35,14 @@
                     yield new_message
                     last_message_count += 1
             time.sleep(0.01)
-<<<<<<< HEAD
+
     # NEW: Implementation for GetMessageHistory
     def GetMessageHistory(self, request, context):
-=======
-    # NEW: Implementation for DeleteMessage
-    def DeleteMessage(self, request, context):
->>>>>>> 4100de0c
         """
         Handles unary RPC for deleting a message.
         (Simplified: In a real app, you'd delete by a unique ID from a database).
         For this example, we'll just log it.
         """
-<<<<<<< HEAD
         print(f"Received request for message history with limit: {request.limit}")
         messages_to_send = []
         with _MESSAGE_CONDITION: # Acquire lock to ensure consistent read
@@ -56,14 +51,23 @@
             # For history, usually oldest first, so no reverse needed on deque slice
             start_index = max(0, len(_CHAT_MESSAGES) - request.limit)
             messages_to_send = list(_CHAT_MESSAGES)[start_index:]
+
         return chat_pb2.GetMessageHistoryResponse(messages=messages_to_send)
-=======
+
+    # NEW: Implementation for DeleteMessage
+    def DeleteMessage(self, request, context):
+        """
+        Handles unary RPC for deleting a message.
+        (Simplified: In a real app, you'd delete by a unique ID from a database).
+        For this example, we'll just log it.
+        """
         print(f"Received request to delete message with ID: {request.message_id}")
         # In a real scenario, you'd interact with your database here
         # to find and remove the message.
         # For now, we'll simulate success.
         return chat_pb2.DeleteMessageResponse(success=True, message=f"Message {request.message_id} deleted (simulated).")
->>>>>>> 4100de0c
+    
+    
 def serve():
     server = grpc.server(concurrent.futures.ThreadPoolExecutor(max_workers=10))
     chat_pb2_grpc.add_ChatServiceServicer_to_server(
